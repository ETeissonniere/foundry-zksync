--- conflicted
+++ resolved
@@ -9,10 +9,6 @@
 [dependencies]
 foundry-macros-impl = { path = "./impl" }
 
-<<<<<<< HEAD
-ethers-core = { git = "https://github.com/mm-zk/ethers-rs", branch = "foundry_zksync_fix",default-features = false }
-=======
 ethers-core = { workspace = true }
 serde = "1.0"
-serde_json = "1.0"
->>>>>>> 8d1dd303
+serde_json = "1.0"