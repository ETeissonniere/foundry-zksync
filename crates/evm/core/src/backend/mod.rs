--- conflicted
+++ resolved
@@ -31,13 +31,8 @@
 use std::collections::{HashMap, HashSet};
 
 use crate::era_revm::db::RevmDatabaseForEra;
-<<<<<<< HEAD
-use multivm::vm_latest::{HistoryDisabled, ToTracerPointer};
+use multivm::vm_latest::HistoryDisabled;
 use zksync_types::{StorageKey, StorageValue};
-=======
-use era_test_node::{deps::storage_view::StorageView, fork::ForkStorage};
-use multivm::vm_latest::HistoryDisabled;
->>>>>>> eb2ae267
 
 mod diagnostic;
 pub use diagnostic::RevertDiagnostic;
@@ -781,14 +776,8 @@
     ) -> eyre::Result<ResultAndState>
     where
         INSP: Inspector<Self>
-<<<<<<< HEAD
-            + ToTracerPointer<StorageView<RevmDatabaseForEra<&'a mut Self>>, HistoryDisabled>,
-=======
-            + AsTracerPointer<
-                StorageView<ForkStorage<RevmDatabaseForEra<&'a mut Self>>>,
-                HistoryDisabled,
-            > + StorageModificationRecorder,
->>>>>>> eb2ae267
+            + AsTracerPointer<StorageView<RevmDatabaseForEra<&'a mut Self>>, HistoryDisabled>
+            + StorageModificationRecorder,
     {
         self.initialize(env);
 
