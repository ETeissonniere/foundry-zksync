use era_test_node::{
    deps::storage_view::StorageView,
    fork::{ForkDetails, ForkStorage},
    node::{
        InMemoryNode, InMemoryNodeConfig, ShowCalls, ShowGasDetails, ShowStorageLogs, ShowVMDetails,
    },
    system_contracts,
};
use ethers_core::abi::ethabi::{self, ParamType};
use multivm::{
    interface::VmExecutionResultAndLogs,
    vm_latest::{HistoryDisabled, ToTracerPointer},
};
use revm::primitives::{
    Account, AccountInfo, Address, Bytes, EVMResult, Env, Eval, Halt, HashMap as rHashMap,
    OutOfGasError, ResultAndState, StorageSlot, TxEnv, B256, KECCAK_EMPTY, U256 as rU256,
    U256 as revmU256,
};
use std::{
    collections::{HashMap, HashSet},
    fmt::Debug,
    sync::{Arc, Mutex},
};
use zksync_basic_types::{web3::signing::keccak256, L1BatchNumber, L2ChainId, H160, H256, U256};
use zksync_types::{
    api::Block, fee::Fee, l2::L2Tx, transaction_request::PaymasterParams, PackedEthSignature,
    StorageKey, StorageLogQueryType, StorageValue, ACCOUNT_CODE_STORAGE_ADDRESS,
};
use zksync_utils::{h256_to_account_address, u256_to_h256};

use foundry_common::zk_utils::{
    conversion_utils::{
        address_to_h160, h160_to_address, h256_to_h160, h256_to_revm_u256, revm_u256_to_u256,
    },
    factory_deps::PackedEraBytecode,
};

use super::db::RevmDatabaseForEra;
use crate::backend::DatabaseExt;

fn contract_address_from_tx_result(execution_result: &VmExecutionResultAndLogs) -> Option<H160> {
    for query in execution_result.logs.storage_logs.iter().rev() {
        if query.log_type == StorageLogQueryType::InitialWrite &&
            query.log_query.address == ACCOUNT_CODE_STORAGE_ADDRESS
        {
            return Some(h256_to_account_address(&u256_to_h256(query.log_query.key)))
        }
    }
    None
}

/// Prepares calldata to invoke deployer contract.
/// This method encodes parameters for the `create` method.
pub fn encode_deploy_params_create(
    salt: H256,
    contract_hash: H256,
    constructor_input: Vec<u8>,
) -> Vec<u8> {
    // TODO (SMA-1608): We should not re-implement the ABI parts in different places, instead have
    // the ABI available  from the `zksync_contracts` crate.
    let signature = ethabi::short_signature(
        "create",
        &[
            ethabi::ParamType::FixedBytes(32),
            ethabi::ParamType::FixedBytes(32),
            ethabi::ParamType::Bytes,
        ],
    );
    let params = ethabi::encode(&[
        ethabi::Token::FixedBytes(salt.as_bytes().to_vec()),
        ethabi::Token::FixedBytes(contract_hash.as_bytes().to_vec()),
        ethabi::Token::Bytes(constructor_input),
    ]);

    signature.iter().copied().chain(params).collect()
}

/// Extract the zkSync Fee based off the Revm transaction.
pub fn tx_env_to_fee(tx_env: &TxEnv) -> Fee {
    Fee {
        // Currently zkSync doesn't allow gas limits larger than u32.
        gas_limit: U256::min(tx_env.gas_limit.into(), U256::from(2147483640)),
        // Block base fee on L2 is 0.25 GWei - make sure that the max_fee_per_gas is set to higher
        // value.
        max_fee_per_gas: U256::max(revm_u256_to_u256(tx_env.gas_price), U256::from(260_000_000)),
        max_priority_fee_per_gas: revm_u256_to_u256(tx_env.gas_priority_fee.unwrap_or_default()),
        gas_per_pubdata_limit: U256::from(800),
    }
}

/// Translates Revm transaction into era's L2Tx.
pub fn tx_env_to_era_tx(tx_env: TxEnv, nonce: u64) -> L2Tx {
    let mut l2tx = match tx_env.transact_to {
        revm::primitives::TransactTo::Call(contract_address) => L2Tx::new(
            H160::from(contract_address.0 .0),
            tx_env.data.to_vec(),
            (tx_env.nonce.unwrap_or(nonce) as u32).into(),
            tx_env_to_fee(&tx_env),
            H160::from(tx_env.caller.0 .0),
            revm_u256_to_u256(tx_env.value),
            None, // factory_deps
            PaymasterParams::default(),
        ),
        revm::primitives::TransactTo::Create(_scheme) => {
            // TODO: support create / create2.
            let packed_bytecode = PackedEraBytecode::from_vec(tx_env.data.as_ref());
            L2Tx::new(
                H160::from_low_u64_be(0x8006),
                encode_deploy_params_create(
                    Default::default(),
                    packed_bytecode.bytecode_hash(),
                    Default::default(),
                ),
                (tx_env.nonce.unwrap_or(nonce) as u32).into(),
                tx_env_to_fee(&tx_env),
                H160::from(tx_env.caller.0 .0),
                revm_u256_to_u256(tx_env.value),
                Some(packed_bytecode.factory_deps()),
                PaymasterParams::default(),
            )
        }
    };
    l2tx.set_input(tx_env.data.to_vec(), H256(keccak256(tx_env.data.to_vec().as_slice())));
    l2tx
}

#[derive(Debug, Clone)]
pub enum DatabaseError {
    MissingCode(bool),
}

pub fn run_era_transaction<DB, E, INSP>(
    env: &mut Env,
    db: DB,
    inspector: INSP,
    modified_storage: HashMap<StorageKey, StorageValue>,
) -> EVMResult<E>
where
    DB: DatabaseExt + Send,
    <DB as revm::Database>::Error: Debug,
    INSP: ToTracerPointer<StorageView<ForkStorage<RevmDatabaseForEra<DB>>>, HistoryDisabled>,
{
<<<<<<< HEAD
    let (num, ts) = (env.block.number.to::<u64>(), env.block.timestamp.to::<u64>());
    let era_db = RevmDatabaseForEra {
        db: Arc::new(Mutex::new(Box::new(db))),
        env: Arc::new(Mutex::new(env.clone())),
    };

    let nonces = era_db.get_nonce_for_address(address_to_h160(env.tx.caller));

    debug!(
        "*** Starting ERA transaction: block: {:?} timestamp: {:?} - but using {:?} and {:?} instead with nonce {:?}",
        env.block.number.to::<u32>(),
        env.block.timestamp.to::<u64>(),
        num,
        ts,
        nonces
    );
=======
    let era_db = RevmDatabaseForEra::new(Arc::new(Mutex::new(Box::new(db))));
    let nonce = era_db.get_nonce_for_address(address_to_h160(env.tx.caller));
    let (num, ts) = era_db.get_l2_block_number_and_timestamp();

    debug!("Starting ERA transaction: block={:?} timestamp={:?} nonce={:?}", num, ts, nonce);
>>>>>>> 74083adc

    // Update the environment timestamp and block number.
    // Check if this should be done at the end?
    env.block.number = env.block.number.saturating_add(rU256::from(1));
    env.block.timestamp = env.block.timestamp.saturating_add(rU256::from(1));

    let chain_id_u32 = if env.cfg.chain_id <= u32::MAX as u64 {
        env.cfg.chain_id as u32
    } else {
        // TODO: FIXME
        31337
    };

<<<<<<< HEAD
    let (l2_num, l2_ts) = (num, ts * 2);
=======
    let l1_num = num / 2;
>>>>>>> 74083adc
    let fork_details = ForkDetails {
        fork_source: era_db.clone(),
        l1_block: L1BatchNumber(l1_num as u32),
        l2_block: Block::default(),
        l2_miniblock: num,
        l2_miniblock_hash: Default::default(),
        block_timestamp: ts,
        overwrite_chain_id: Some(L2ChainId::from(chain_id_u32)),
        // Make sure that l1 gas price is set to reasonable values.
        l1_gas_price: u64::max(env.block.basefee.to::<u64>(), 1000),
    };

    let config = InMemoryNodeConfig {
        show_calls: ShowCalls::None,
        show_storage_logs: ShowStorageLogs::None,
        show_vm_details: ShowVMDetails::None,
        show_gas_details: ShowGasDetails::None,
        resolve_hashes: false,
        system_contracts_options: system_contracts::Options::BuiltInWithoutSecurity,
    };
    let node = InMemoryNode::new(Some(fork_details), None, config);

    let mut l2_tx = tx_env_to_era_tx(env.tx.clone(), nonce);

    if l2_tx.common_data.signature.is_empty() {
        // FIXME: This is a hack to make sure that the signature is not empty.
        // Fails without a signature here: https://github.com/matter-labs/zksync-era/blob/73a1e8ff564025d06e02c2689da238ae47bb10c3/core/lib/types/src/transaction_request.rs#L381
        l2_tx.common_data.signature = PackedEthSignature::default().serialize_packed().into();
    }
    let tracer = inspector.into_tracer_pointer();
    let era_execution_result = node
        .run_l2_tx_raw(
            l2_tx,
            multivm::interface::TxExecutionMode::VerifyExecute,
            vec![tracer],
            modified_storage,
        )
        .unwrap();

    let (modified_keys, tx_result, _call_traces, _block, bytecodes, _block_ctx) =
        era_execution_result;
    let maybe_contract_address = contract_address_from_tx_result(&tx_result);

    let execution_result = match tx_result.result {
        multivm::interface::ExecutionResult::Success { output, .. } => {
            revm::primitives::ExecutionResult::Success {
                reason: Eval::Return,
                gas_used: env.tx.gas_limit - tx_result.refunds.gas_refunded as u64,
                gas_refunded: tx_result.refunds.gas_refunded as u64,
                logs: vec![],
                output: revm::primitives::Output::Create(
                    Bytes::from(decode_l2_tx_result(output)),
                    maybe_contract_address.map(h160_to_address),
                ),
            }
        }
        multivm::interface::ExecutionResult::Revert { output } => {
            let output = match output {
                multivm::interface::VmRevertReason::General { data, .. } => data,
                multivm::interface::VmRevertReason::Unknown { data, .. } => data,
                _ => Vec::new(),
            };

            revm::primitives::ExecutionResult::Revert {
                gas_used: env.tx.gas_limit - tx_result.refunds.gas_refunded as u64,
                output: Bytes::from(output),
            }
        }
        multivm::interface::ExecutionResult::Halt { reason } => {
            // Need to decide what to do in the case of a halt. This might depend on the reason for
            // the halt. TODO: FIXME
            tracing::error!("tx execution halted: {}", reason);
            revm::primitives::ExecutionResult::Halt {
                reason: match reason {
                    multivm::interface::Halt::NotEnoughGasProvided => {
                        Halt::OutOfGas(OutOfGasError::BasicOutOfGas)
                    }
                    _ => panic!("HALT: {}", reason),
                },
                gas_used: env.tx.gas_limit - tx_result.refunds.gas_refunded as u64,
            }
        }
    };

    let state = storage_to_state(modified_keys.clone(), bytecodes, era_db.clone());
    era_db.db.lock().unwrap().set_modified_keys(modified_keys);
    Ok(ResultAndState { result: execution_result, state })
}

fn decode_l2_tx_result(output: Vec<u8>) -> Vec<u8> {
    ethabi::decode(&[ParamType::Bytes], &output)
        .ok()
        .and_then(|result| result.first().cloned())
        .and_then(|result| result.into_bytes())
        .unwrap_or_default()
}

pub fn storage_to_state<DB>(
    modified_keys: HashMap<StorageKey, StorageValue>,
    bytecodes: HashMap<U256, Vec<U256>>,
    era_db: RevmDatabaseForEra<DB>,
) -> rHashMap<Address, Account>
where
    DB: DatabaseExt + Send,
    <DB as revm::Database>::Error: Debug,
{
    let account_to_keys: HashMap<H160, HashMap<StorageKey, H256>> =
        modified_keys.iter().fold(HashMap::new(), |mut acc, (storage_key, value)| {
            acc.entry(*storage_key.address()).or_default().insert(*storage_key, *value);
            acc
        });

    // List of touched accounts
    let mut accounts_touched: HashSet<H160> = Default::default();
    // All accounts where storage was modified.
    for x in account_to_keys.keys() {
        accounts_touched.insert(*x);
    }
    // Also insert 'fake' accounts for bytecodes (to make sure that factory bytecodes get
    // persisted).
    for k in bytecodes.keys() {
        accounts_touched.insert(h256_to_h160(&u256_to_h256(*k)));
    }

    let account_code_storage = ACCOUNT_CODE_STORAGE_ADDRESS;

    if let Some(account_bytecodes) = account_to_keys.get(&account_code_storage) {
        for k in account_bytecodes.keys() {
            let account_address = H160::from_slice(&k.key().0[12..32]);
            accounts_touched.insert(account_address);
        }
    }

    let state: rHashMap<Address, Account> = accounts_touched
        .iter()
        .map(|account| {
            let acc: Address = h160_to_address(*account);

            let storage: Option<rHashMap<revmU256, StorageSlot>> =
                account_to_keys.get(account).map(|slot_changes| {
                    slot_changes
                        .iter()
                        .map(|(slot, value)| {
                            (
                                h256_to_revm_u256(*slot.key()),
                                StorageSlot {
                                    previous_or_original_value: revm::primitives::U256::ZERO, // FIXME
                                    present_value: h256_to_revm_u256(*value),
                                },
                            )
                        })
                        .collect()
                });

            let account_code = era_db.fetch_account_code(*account, &modified_keys, &bytecodes);

            let (code_hash, code) = account_code
                .map(|(hash, bytecode)| (B256::from(&hash.0), Some(bytecode)))
                .unwrap_or((KECCAK_EMPTY, None));
            if code.is_none() {
                println!("*** No bytecode for account: {:?}", account);
            }

            (
                acc,
                Account {
                    info: AccountInfo {
                        balance: revm::primitives::U256::ZERO, // FIXME
                        nonce: era_db.get_nonce_for_address(*account),
                        code_hash,
                        code,
                    },
                    storage: storage.unwrap_or_default(),
                    status: revm::primitives::AccountStatus::Touched,
                },
            )
        })
        .collect();
    state
}

#[cfg(test)]
mod tests {
    use core::marker::PhantomData;
    use multivm::{
        interface::dyn_tracers::vm_1_4_0::DynTracer,
        vm_latest::{HistoryMode, SimpleMemory, VmTracer},
    };
    use zksync_state::WriteStorage;

    use super::*;
    use crate::era_revm::testing::MockDatabase;
    use zksync_utils::bytecode::hash_bytecode;

    #[test]
    fn test_env_number_and_timestamp_is_incremented_after_transaction_and_marks_storage_as_touched()
    {
        let mut env = Env::default();

        env.block.number = rU256::from(0);
        env.block.timestamp = rU256::from(0);

        env.tx = TxEnv {
            caller: Address(H160::repeat_byte(0x1).to_fixed_bytes().into()),
            gas_limit: 1_000_000,
            gas_price: rU256::from(250_000_000),
            transact_to: revm::primitives::TransactTo::Create(
                revm::primitives::CreateScheme::Create,
            ),
            data: serde_json::to_vec(&PackedEraBytecode::new(
                hex::encode(hash_bytecode(&[0; 32])),
                hex::encode([0; 32]),
                vec![hex::encode([0; 32])],
            ))
            .unwrap()
            .into(),
            ..Default::default()
        };
        let mock_db = MockDatabase::default();

        let res = run_era_transaction::<_, ResultAndState, _>(
            &mut env,
            mock_db,
            Noop::default(),
            Default::default(),
        )
        .expect("failed executing");

        assert!(!res.state.is_empty(), "unexpected failure: no states were touched");
        for (address, account) in res.state {
            assert!(
                account.is_touched(),
                "unexpected failure:  account {} was not marked as touched; it will not be updated",
                address
            );
        }

        assert_eq!(1, env.block.number.to::<u64>());
        assert_eq!(1, env.block.timestamp.to::<u64>());
    }

    struct Noop<S, H> {
        _phantom: PhantomData<(S, H)>,
    }

    impl<S, H> Default for Noop<S, H> {
        fn default() -> Self {
            Self { _phantom: Default::default() }
        }
    }

    impl<S: WriteStorage, H: HistoryMode> DynTracer<S, SimpleMemory<H>> for Noop<S, H> {}
    impl<S: WriteStorage, H: HistoryMode> VmTracer<S, H> for Noop<S, H> {}
}<|MERGE_RESOLUTION|>--- conflicted
+++ resolved
@@ -29,9 +29,7 @@
 use zksync_utils::{h256_to_account_address, u256_to_h256};
 
 use foundry_common::zk_utils::{
-    conversion_utils::{
-        address_to_h160, h160_to_address, h256_to_h160, h256_to_revm_u256, revm_u256_to_u256,
-    },
+    conversion_utils::{h160_to_address, h256_to_h160, h256_to_revm_u256, revm_u256_to_u256},
     factory_deps::PackedEraBytecode,
 };
 
@@ -140,30 +138,14 @@
     <DB as revm::Database>::Error: Debug,
     INSP: ToTracerPointer<StorageView<ForkStorage<RevmDatabaseForEra<DB>>>, HistoryDisabled>,
 {
-<<<<<<< HEAD
     let (num, ts) = (env.block.number.to::<u64>(), env.block.timestamp.to::<u64>());
     let era_db = RevmDatabaseForEra {
         db: Arc::new(Mutex::new(Box::new(db))),
         env: Arc::new(Mutex::new(env.clone())),
     };
 
-    let nonces = era_db.get_nonce_for_address(address_to_h160(env.tx.caller));
-
-    debug!(
-        "*** Starting ERA transaction: block: {:?} timestamp: {:?} - but using {:?} and {:?} instead with nonce {:?}",
-        env.block.number.to::<u32>(),
-        env.block.timestamp.to::<u64>(),
-        num,
-        ts,
-        nonces
-    );
-=======
-    let era_db = RevmDatabaseForEra::new(Arc::new(Mutex::new(Box::new(db))));
-    let nonce = era_db.get_nonce_for_address(address_to_h160(env.tx.caller));
-    let (num, ts) = era_db.get_l2_block_number_and_timestamp();
-
+    let nonce = era_db.get_nonce_for_address(H160::from_slice(env.tx.caller.as_slice()));
     debug!("Starting ERA transaction: block={:?} timestamp={:?} nonce={:?}", num, ts, nonce);
->>>>>>> 74083adc
 
     // Update the environment timestamp and block number.
     // Check if this should be done at the end?
@@ -177,14 +159,10 @@
         31337
     };
 
-<<<<<<< HEAD
-    let (l2_num, l2_ts) = (num, ts * 2);
-=======
-    let l1_num = num / 2;
->>>>>>> 74083adc
     let fork_details = ForkDetails {
         fork_source: era_db.clone(),
-        l1_block: L1BatchNumber(l1_num as u32),
+        // It will be set properly later
+        l1_block: L1BatchNumber(num as u32),
         l2_block: Block::default(),
         l2_miniblock: num,
         l2_miniblock_hash: Default::default(),
@@ -218,6 +196,7 @@
             multivm::interface::TxExecutionMode::VerifyExecute,
             vec![tracer],
             modified_storage,
+            false,
         )
         .unwrap();
 
