/// RevmDatabaseForEra allows era VM to use the revm "Database" object
/// as a read-only fork source.
/// This way, we can run transaction on top of the chain that is persisted
/// in the Database object.
/// This code doesn't do any mutatios to Database: after each transaction run, the Revm
/// is usually collecing all the diffs - and applies them to database itself.
use std::{
    collections::HashMap,
    fmt::Debug,
    sync::{Arc, Mutex},
};

use foundry_common::zk_utils::conversion_utils::{
    h160_to_address, h256_to_b256, h256_to_h160, revm_u256_to_h256, u256_to_revm_u256,
};
use revm::{
    primitives::{Bytecode, Bytes, Env},
    Database,
};
use zksync_basic_types::{web3::signing::keccak256, AccountTreeId, L2ChainId, H160, H256, U256};
use zksync_state::ReadStorage;
use zksync_types::{
<<<<<<< HEAD
    self, get_code_key, get_system_context_init_logs, StorageKey, StorageLog, StorageLogKind,
    ACCOUNT_CODE_STORAGE_ADDRESS, L2_ETH_TOKEN_ADDRESS, NONCE_HOLDER_ADDRESS,
    SYSTEM_CONTEXT_ADDRESS,
=======
    api::{BlockIdVariant, Transaction, TransactionDetails},
    block::unpack_block_info,
    StorageKey, ACCOUNT_CODE_STORAGE_ADDRESS, L2_ETH_TOKEN_ADDRESS, NONCE_HOLDER_ADDRESS,
    SYSTEM_CONTEXT_ADDRESS, SYSTEM_CONTEXT_BLOCK_INFO_POSITION,
    SYSTEM_CONTEXT_CURRENT_L2_BLOCK_INFO_POSITION,
>>>>>>> eb2ae267
};

use super::storage_view::StorageView;
use zksync_utils::{address_to_h256, bytecode::hash_bytecode, h256_to_u256, u256_to_h256};

#[derive(Default)]
pub struct RevmDatabaseForEra<DB> {
    pub db: Arc<Mutex<Box<DB>>>,
    pub env: Arc<Mutex<Env>>,
    pub factory_deps: HashMap<H256, Vec<u8>>,
}

impl<Db> Clone for RevmDatabaseForEra<Db> {
    fn clone(&self) -> Self {
        Self { db: self.db.clone(), env: self.env.clone(), factory_deps: self.factory_deps.clone() }
    }
}

impl<DB> Debug for RevmDatabaseForEra<DB> {
    fn fmt(&self, f: &mut std::fmt::Formatter<'_>) -> std::fmt::Result {
        f.debug_struct("RevmDatabaseForEra")
            .field("db", &"db")
            .field("env", &self.env.lock().unwrap())
            .finish()
    }
}

impl<DB: Database + Send> RevmDatabaseForEra<DB>
where
    <DB as revm::Database>::Error: Debug,
{
<<<<<<< HEAD
    pub fn into_storage_view_with_system_contracts(
        mut self,
        mut modified_keys: HashMap<StorageKey, H256>,
    ) -> StorageView<Self> {
        let contracts = era_test_node::system_contracts::get_deployed_contracts(
            &era_test_node::system_contracts::Options::BuiltInWithoutSecurity,
        );

        let chain_id = { L2ChainId::try_from(self.env.lock().unwrap().cfg.chain_id).unwrap() };
        let system_context_init_log = get_system_context_init_logs(chain_id);

        contracts
            .iter()
            .map(|contract| {
                let deployer_code_key = get_code_key(contract.account_id.address());
                StorageLog::new_write_log(deployer_code_key, hash_bytecode(&contract.bytecode))
            })
            .chain(system_context_init_log)
            .for_each(|log| {
                (log.kind == StorageLogKind::Write)
                    .then_some(modified_keys.insert(log.key, log.value));
            });
=======
    /// Create a new instance of [RevmDatabaseForEra].
    pub fn new(db: Arc<Mutex<Box<DB>>>) -> Self {
        let db_inner = db.clone();
        let current_block = {
            let mut db = db_inner.lock().expect("failed aquiring lock on the database");
            let result = db
                .storage(h160_to_address(SYSTEM_CONTEXT_ADDRESS), u256_to_revm_u256(U256::from(9)))
                .unwrap();
            let num_and_ts = revm_u256_to_h256(result);
            let (num, _) = unpack_block_info(h256_to_u256(num_and_ts));
            num
        };
>>>>>>> eb2ae267

        let factory_deps = contracts
            .into_iter()
            .map(|contract| (hash_bytecode(&contract.bytecode), contract.bytecode))
            .collect();

        self.factory_deps = factory_deps;
        let mut storage_view = StorageView::new(self);
        storage_view.modified_storage_keys = modified_keys;
        storage_view
    }

    /// Returns the current L1 block number and timestamp from the database.
    /// Reads it directly from the SYSTEM_CONTEXT storage.
    pub fn get_l1_block_number_and_timestamp(&self) -> (u64, u64) {
        let num_and_ts = self.read_storage_internal(
            SYSTEM_CONTEXT_ADDRESS,
            h256_to_u256(SYSTEM_CONTEXT_BLOCK_INFO_POSITION),
        );
        let (num, ts) = unpack_block_info(h256_to_u256(num_and_ts));
        (num, ts)
    }

    /// Returns the current L2 block number and timestamp from the database.
    /// Reads it directly from the SYSTEM_CONTEXT storage.
    pub fn get_l2_block_number_and_timestamp(&self) -> (u64, u64) {
        let num_and_ts = self.read_storage_internal(
            SYSTEM_CONTEXT_ADDRESS,
            h256_to_u256(SYSTEM_CONTEXT_CURRENT_L2_BLOCK_INFO_POSITION),
        );
        let (num, ts) = unpack_block_info(h256_to_u256(num_and_ts));
        (num, ts)
    }

    /// Returns the nonce for a given account from NonceHolder storage.
    pub fn get_nonce_for_address(&self, address: H160) -> u64 {
        // Nonce is stored in the first mapping of the Nonce contract.
        let storage_idx = [&[0; 12], address.as_bytes(), &[0; 32]].concat();
        let storage_idx = H256::from_slice(&keccak256(storage_idx.as_slice()));

        let nonce_storage =
            self.read_storage_internal(NONCE_HOLDER_ADDRESS, h256_to_u256(storage_idx));
        let nonces: [u8; 8] = nonce_storage.as_fixed_bytes()[24..32].try_into().unwrap();
        u64::from_be_bytes(nonces)
    }

    fn read_storage_internal(&self, address: H160, idx: U256) -> H256 {
        let mut db = self.db.lock().unwrap();
        let result = db.storage(h160_to_address(address), u256_to_revm_u256(idx)).unwrap();
        revm_u256_to_h256(result)
    }

    /// Tries to fetch the bytecode that belongs to a given account.
    /// Start, by looking into account code storage - to see if there is any information about the
    /// bytecode for this account. If there is none - check if any of the bytecode hashes are
    /// matching the account. And as the final step - read the bytecode from the database
    /// itself.
    pub fn fetch_account_code(
        &self,
        account: H160,
        modified_keys: &HashMap<StorageKey, H256>,
        bytecodes: &HashMap<U256, Vec<U256>>,
    ) -> Option<(H256, Bytecode)> {
        // First - check if the bytecode was set/changed in the recent block.
        if let Some(v) = modified_keys.get(&StorageKey::new(
            AccountTreeId::new(ACCOUNT_CODE_STORAGE_ADDRESS),
            address_to_h256(&account),
        )) {
            let new_bytecode_hash = *v;
            if let Some(new_bytecode) = bytecodes.get(&h256_to_u256(new_bytecode_hash)) {
                let u8_bytecode: Vec<u8> =
                    new_bytecode.iter().flat_map(|x| u256_to_h256(*x).to_fixed_bytes()).collect();

                return Some((
                    new_bytecode_hash,
                    Bytecode {
                        bytecode: Bytes::copy_from_slice(u8_bytecode.as_slice()),
                        state: revm::primitives::BytecodeState::Raw,
                    },
                ))
            }
        }

        // Check if maybe we got a bytecode with this hash.
        // Unfortunately the accounts are mapped as "last 20 bytes of the 32 byte hash".
        // so we have to iterate over all the bytecodes, truncate their hash and then compare.
        for (k, v) in bytecodes {
            if h256_to_h160(&u256_to_h256(*k)) == account {
                let u8_bytecode: Vec<u8> =
                    v.iter().flat_map(|x| u256_to_h256(*x).to_fixed_bytes()).collect();

                return Some((
                    u256_to_h256(*k),
                    Bytecode {
                        bytecode: Bytes::copy_from_slice(u8_bytecode.as_slice()),
                        state: revm::primitives::BytecodeState::Raw,
                    },
                ))
            }
        }

        let account = h160_to_address(account);

        let mut db = self.db.lock().unwrap();
        db.basic(account)
            .ok()
            .and_then(|db_account| {
                db_account.map(|a| a.code.map(|b| (H256::from(a.code_hash.0), b)))
            })
            .flatten()
    }

    pub fn store_factory_dep(&mut self, hash: H256, bytecode: Vec<u8>) {
        self.factory_deps.insert(hash, bytecode);
    }
}

impl<DB> ReadStorage for RevmDatabaseForEra<DB>
where
    DB: Database + Send,
    <DB as revm::Database>::Error: Debug,
{
<<<<<<< HEAD
    fn read_value(&mut self, key: &StorageKey) -> zksync_types::StorageValue {
        let mut result = self.read_storage_internal(*key.address(), h256_to_u256(*key.key()));
        if L2_ETH_TOKEN_ADDRESS == *key.address() && result.is_zero() {
=======
    fn get_storage_at(
        &self,
        address: H160,
        idx: U256,
        block: Option<BlockIdVariant>,
    ) -> eyre::Result<H256> {
        // We cannot support historical lookups. Only the most recent L2 block is supported.
        if let Some(block) = &block {
            match block {
                BlockIdVariant::BlockNumber(zksync_types::api::BlockNumber::Number(num)) => {
                    if num.as_u64() != self.current_block {
                        eyre::bail!("Only fetching of the most recent L2 block {} is supported - but queried for {}", self.current_block, num)
                    }
                }
                _ => eyre::bail!("Only fetching most recent block is implemented"),
            }
        }

        let mut result = self.read_storage_internal(address, idx);

        if L2_ETH_TOKEN_ADDRESS == address && result.is_zero() {
>>>>>>> eb2ae267
            // TODO: here we should read the account information from the Database trait
            // and lookup how many token it holds.
            // Unfortunately the 'idx' here is a hash of the account and Database doesn't
            // support getting a list of active accounts.
            // So for now - simply assume that every user has infinite money.
            result = u256_to_h256(U256::from(9_223_372_036_854_775_808_u64));
        }
        result
    }

    fn is_write_initial(&mut self, _key: &StorageKey) -> bool {
        false
    }

    fn load_factory_dep(&mut self, hash: H256) -> Option<Vec<u8>> {
        let mut db = self.db.lock().unwrap();
        let result = db.code_by_hash(h256_to_b256(hash));
        let res = match result {
            Ok(bytecode) => {
                if bytecode.is_empty() {
                    return self.factory_deps.get(&hash).cloned()
                }
                Some(bytecode.bytecode.to_vec())
            }
            Err(_) => self.factory_deps.get(&hash).cloned(),
        };
        res
    }

    fn get_enumeration_index(&mut self, _key: &StorageKey) -> Option<u64> {
        Some(0_u64)
    }
}<|MERGE_RESOLUTION|>--- conflicted
+++ resolved
@@ -14,23 +14,16 @@
     h160_to_address, h256_to_b256, h256_to_h160, revm_u256_to_h256, u256_to_revm_u256,
 };
 use revm::{
-    primitives::{Bytecode, Bytes, Env},
+    primitives::{Bytecode, Bytes},
     Database,
 };
 use zksync_basic_types::{web3::signing::keccak256, AccountTreeId, L2ChainId, H160, H256, U256};
 use zksync_state::ReadStorage;
 use zksync_types::{
-<<<<<<< HEAD
-    self, get_code_key, get_system_context_init_logs, StorageKey, StorageLog, StorageLogKind,
-    ACCOUNT_CODE_STORAGE_ADDRESS, L2_ETH_TOKEN_ADDRESS, NONCE_HOLDER_ADDRESS,
-    SYSTEM_CONTEXT_ADDRESS,
-=======
-    api::{BlockIdVariant, Transaction, TransactionDetails},
-    block::unpack_block_info,
-    StorageKey, ACCOUNT_CODE_STORAGE_ADDRESS, L2_ETH_TOKEN_ADDRESS, NONCE_HOLDER_ADDRESS,
+    block::unpack_block_info, get_code_key, get_system_context_init_logs, StorageKey, StorageLog,
+    StorageLogKind, ACCOUNT_CODE_STORAGE_ADDRESS, L2_ETH_TOKEN_ADDRESS, NONCE_HOLDER_ADDRESS,
     SYSTEM_CONTEXT_ADDRESS, SYSTEM_CONTEXT_BLOCK_INFO_POSITION,
     SYSTEM_CONTEXT_CURRENT_L2_BLOCK_INFO_POSITION,
->>>>>>> eb2ae267
 };
 
 use super::storage_view::StorageView;
@@ -39,13 +32,17 @@
 #[derive(Default)]
 pub struct RevmDatabaseForEra<DB> {
     pub db: Arc<Mutex<Box<DB>>>,
-    pub env: Arc<Mutex<Env>>,
+    pub current_block: u64,
     pub factory_deps: HashMap<H256, Vec<u8>>,
 }
 
 impl<Db> Clone for RevmDatabaseForEra<Db> {
     fn clone(&self) -> Self {
-        Self { db: self.db.clone(), env: self.env.clone(), factory_deps: self.factory_deps.clone() }
+        Self {
+            db: self.db.clone(),
+            current_block: self.current_block,
+            factory_deps: self.factory_deps.clone(),
+        }
     }
 }
 
@@ -53,7 +50,7 @@
     fn fmt(&self, f: &mut std::fmt::Formatter<'_>) -> std::fmt::Result {
         f.debug_struct("RevmDatabaseForEra")
             .field("db", &"db")
-            .field("env", &self.env.lock().unwrap())
+            // .field("env", &self.env.lock().unwrap())
             .finish()
     }
 }
@@ -62,30 +59,6 @@
 where
     <DB as revm::Database>::Error: Debug,
 {
-<<<<<<< HEAD
-    pub fn into_storage_view_with_system_contracts(
-        mut self,
-        mut modified_keys: HashMap<StorageKey, H256>,
-    ) -> StorageView<Self> {
-        let contracts = era_test_node::system_contracts::get_deployed_contracts(
-            &era_test_node::system_contracts::Options::BuiltInWithoutSecurity,
-        );
-
-        let chain_id = { L2ChainId::try_from(self.env.lock().unwrap().cfg.chain_id).unwrap() };
-        let system_context_init_log = get_system_context_init_logs(chain_id);
-
-        contracts
-            .iter()
-            .map(|contract| {
-                let deployer_code_key = get_code_key(contract.account_id.address());
-                StorageLog::new_write_log(deployer_code_key, hash_bytecode(&contract.bytecode))
-            })
-            .chain(system_context_init_log)
-            .for_each(|log| {
-                (log.kind == StorageLogKind::Write)
-                    .then_some(modified_keys.insert(log.key, log.value));
-            });
-=======
     /// Create a new instance of [RevmDatabaseForEra].
     pub fn new(db: Arc<Mutex<Box<DB>>>) -> Self {
         let db_inner = db.clone();
@@ -98,7 +71,31 @@
             let (num, _) = unpack_block_info(h256_to_u256(num_and_ts));
             num
         };
->>>>>>> eb2ae267
+        Self { db, current_block: current_block as u64, factory_deps: HashMap::new() }
+    }
+
+    pub fn into_storage_view_with_system_contracts(
+        mut self,
+        mut modified_keys: HashMap<StorageKey, H256>,
+    ) -> StorageView<Self> {
+        let contracts = era_test_node::system_contracts::get_deployed_contracts(
+            &era_test_node::system_contracts::Options::BuiltInWithoutSecurity,
+        );
+        // TODO fix chain id
+        let chain_id = { L2ChainId::try_from(9u32).unwrap() };
+        let system_context_init_log = get_system_context_init_logs(chain_id);
+
+        contracts
+            .iter()
+            .map(|contract| {
+                let deployer_code_key = get_code_key(contract.account_id.address());
+                StorageLog::new_write_log(deployer_code_key, hash_bytecode(&contract.bytecode))
+            })
+            .chain(system_context_init_log)
+            .for_each(|log| {
+                (log.kind == StorageLogKind::Write)
+                    .then_some(modified_keys.insert(log.key, log.value));
+            });
 
         let factory_deps = contracts
             .into_iter()
@@ -221,33 +218,9 @@
     DB: Database + Send,
     <DB as revm::Database>::Error: Debug,
 {
-<<<<<<< HEAD
     fn read_value(&mut self, key: &StorageKey) -> zksync_types::StorageValue {
         let mut result = self.read_storage_internal(*key.address(), h256_to_u256(*key.key()));
         if L2_ETH_TOKEN_ADDRESS == *key.address() && result.is_zero() {
-=======
-    fn get_storage_at(
-        &self,
-        address: H160,
-        idx: U256,
-        block: Option<BlockIdVariant>,
-    ) -> eyre::Result<H256> {
-        // We cannot support historical lookups. Only the most recent L2 block is supported.
-        if let Some(block) = &block {
-            match block {
-                BlockIdVariant::BlockNumber(zksync_types::api::BlockNumber::Number(num)) => {
-                    if num.as_u64() != self.current_block {
-                        eyre::bail!("Only fetching of the most recent L2 block {} is supported - but queried for {}", self.current_block, num)
-                    }
-                }
-                _ => eyre::bail!("Only fetching most recent block is implemented"),
-            }
-        }
-
-        let mut result = self.read_storage_internal(address, idx);
-
-        if L2_ETH_TOKEN_ADDRESS == address && result.is_zero() {
->>>>>>> eb2ae267
             // TODO: here we should read the account information from the Database trait
             // and lookup how many token it holds.
             // Unfortunately the 'idx' here is a hash of the account and Database doesn't
