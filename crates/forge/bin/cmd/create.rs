use super::{retry::RetryArgs, verify};

use alloy_dyn_abi::{DynSolValue, JsonAbiExt, ResolveSolType};
use alloy_json_abi::{Constructor, JsonAbi};
use alloy_primitives::{Address, Bytes};

use clap::{Parser, ValueHint};
use ethers_contract::ContractError;
use ethers_core::{
    abi::InvalidOutputType,
    types::{
        transaction::eip2718::TypedTransaction, BlockNumber, Eip1559TransactionRequest,
        NameOrAddress, TransactionReceipt, TransactionRequest,
    },
};
use ethers_middleware::SignerMiddleware;
use ethers_providers::Middleware;
use eyre::{Context, Result};
use foundry_cli::{
    opts::{CoreBuildArgs, EthereumOpts, EtherscanOpts, TransactionOpts},
    utils::{self, read_constructor_args_file, remove_contract, LoadConfig},
};
use foundry_common::{
    compile::ProjectCompiler,
    fmt::parse_tokens,
    provider::ethers::estimate_eip1559_fees,
    types::{ToAlloy, ToEthers},
};
use foundry_compilers::{
    artifacts::{BytecodeObject, CompactBytecode},
    info::ContractInfo,
    utils::canonicalized,
};
use foundry_config::Chain;
use foundry_wallets::WalletSigner;
<<<<<<< HEAD
use foundry_zksync_compiler::{DualCompiledContract, DualCompiledContracts, ZkLibrariesManager};
=======
use foundry_zksync_compiler::{
    libraries as zklibs, DualCompiledContract, DualCompiledContracts, ZkSolc,
};
>>>>>>> 13497a55

use serde_json::json;
use std::{borrow::Borrow, marker::PhantomData, path::PathBuf, sync::Arc};

/// CLI arguments for `forge create`.
#[derive(Clone, Debug, Parser)]
pub struct CreateArgs {
    /// The contract identifier in the form `<path>:<contractname>`.
    contract: Option<ContractInfo>,

    /// The constructor arguments.
    #[clap(
        long,
        num_args(1..),
        conflicts_with = "constructor_args_path",
        value_name = "ARGS",
    )]
    constructor_args: Vec<String>,

    /// The path to a file containing the constructor arguments.
    #[clap(
        long,
        value_hint = ValueHint::FilePath,
        value_name = "PATH",
    )]
    constructor_args_path: Option<PathBuf>,

    /// Deploy the missing dependency libraries from last build.
    #[clap(
        long,
        help = "Deploy the missing dependency libraries from last build.",
        default_value_t = false
    )]
    deploy_missing_libraries: bool,

    /// Print the deployment information as JSON.
    #[clap(long, help_heading = "Display options")]
    json: bool,

    /// Verify contract after creation.
    #[clap(long)]
    verify: bool,

    /// Send via `eth_sendTransaction` using the `--from` argument or `$ETH_FROM` as sender
    #[clap(long, requires = "from")]
    unlocked: bool,

    /// Prints the standard json compiler input if `--verify` is provided.
    ///
    /// The standard json compiler input can be used to manually submit contract verification in
    /// the browser.
    #[clap(long, requires = "verify")]
    show_standard_json_input: bool,

    #[clap(flatten)]
    opts: CoreBuildArgs,

    #[clap(flatten)]
    tx: TransactionOpts,

    #[clap(flatten)]
    eth: EthereumOpts,

    #[clap(flatten)]
    pub verifier: verify::VerifierArgs,

    #[clap(flatten)]
    retry: RetryArgs,

    #[clap(long)]
    factory_deps: Vec<ContractInfo>,
}

impl CreateArgs {
    /// Executes the command to create a contract
    pub async fn run(mut self) -> Result<()> {
        let mut config = self.eth.try_load_config_emit_warnings()?;
        let project_root = config.project_paths().root;
        let zksync = self.opts.compiler.zksync;

        // Resolve missing libraries
        let libs_batches = if zksync && self.deploy_missing_libraries {
            let missing_libraries = zklibs::get_detected_missing_libraries(&project_root)?;

            let mut all_deployed_libraries = Vec::with_capacity(config.libraries.len());
            for library in &config.libraries {
                let split_lib = library.split(':').collect::<Vec<&str>>();
                let lib_path = split_lib[0];
                let lib_name = split_lib[1];
                all_deployed_libraries.push(ContractInfo {
                    name: lib_name.to_string(),
                    path: Some(lib_path.to_string()),
                });
            }

            info!("Resolving missing libraries");

            zklibs::resolve_libraries(missing_libraries, &all_deployed_libraries)?
        } else {
            vec![]
        };
        let deploying_libraries = !libs_batches.is_empty();

<<<<<<< HEAD
        /* TODO: see how we support these two options with foundry-compilers
        let (avoid_contracts, contracts_to_compile) = if !deploying_libraries {
            (
                self.opts.compiler.avoid_contracts.clone(),
                self.opts.compiler.contracts_to_compile.clone(),
            )
=======
        let contracts_to_deploy = if !deploying_libraries {
            vec![vec![self
                .contract
                .clone()
                .ok_or_else(|| eyre::eyre!("Contract to deploy must be passed"))?]]
>>>>>>> 13497a55
        } else {
            libs_batches
        };

        let mut input_contracts_to_compile = self.opts.compiler.contracts_to_compile.clone();
        for contracts_batch in contracts_to_deploy {
            // Find Project & Compile
            let project = self.opts.project()?;
            let mut output =
                ProjectCompiler::new().quiet_if(self.json || self.opts.silent).compile(&project)?;

            let contracts_to_compile = if !deploying_libraries {
                self.opts.compiler.contracts_to_compile.clone()
            } else {
                Some(
                    contracts_batch
                        .iter()
                        .map(|lib| lib.path.clone().expect("libraries must specify path"))
                        .map(|path| {
                            PathBuf::from(path)
                                .file_name()
                                .expect("contract path to have filename")
                                .to_string_lossy()
                                .to_string()
                        })
                        // respect passed in --contracts-to-compile but don't deploy them
                        .chain(input_contracts_to_compile.take().into_iter().flatten())
                        .collect(),
<<<<<<< HEAD
                ),
            )
        };
        */

        let zk_compiler = ProjectCompiler::new().quiet_if(self.json || self.opts.silent);
        let zk_output = zk_compiler.zksync_compile(&project)?;
        let dual_compiled_contracts = DualCompiledContracts::new(&output, &zk_output);

        let contracts_to_deploy = if !deploying_libraries {
            vec![self
                .contract
                .clone()
                .ok_or_else(|| eyre::eyre!("Contract to deploy must be passed"))?]
        } else {
            libraries_to_deploy
        };

        for mut contract in contracts_to_deploy {
            if let Some(ref mut path) = contract.path {
                // paths are absolute in the project's output
                *path = canonicalized(project.root().join(&path)).to_string_lossy().to_string();
            }

            let (abi, bin, _) = remove_contract(&mut output, &contract)?;

            let (bin, zk_data) = if zksync {
                let contract = bin
                    .object
                    .as_bytes()
                    .and_then(|bytes| dual_compiled_contracts.find_by_evm_bytecode(&bytes.0))
                    .ok_or(eyre::eyre!(
                        "Could not find zksolc contract for contract {}",
                        contract.name
                    ))?;

                let zk_bin = CompactBytecode {
                    object: BytecodeObject::Bytecode(Bytes::from(
                        contract.zk_deployed_bytecode.clone(),
                    )),
                    link_references: Default::default(),
                    source_map: Default::default(),
                };
=======
                )
            };
>>>>>>> 13497a55

            let mut zksolc = ZkSolc::new(
                config
                    .new_zksolc_config_builder()
                    .and_then(|builder| {
                        builder
                            .avoid_contracts(self.opts.compiler.avoid_contracts.clone())
                            .contracts_to_compile(contracts_to_compile)
                            .build()
                    })
                    .map_err(|e| eyre::eyre!(e))?,
                config.zk_project()?,
            );
            let (zk_output, _contract_bytecodes) = match zksolc.compile() {
                Ok(compiled) => compiled,
                Err(e) => return Err(eyre::eyre!("Failed to compile with zksolc: {}", e)),
            };
            let dual_compiled_contracts = DualCompiledContracts::new(&output, &zk_output);

            for mut contract in contracts_batch {
                if let Some(ref mut path) = contract.path {
                    // paths are absolute in the project's output
                    *path = canonicalized(project.root().join(&path)).to_string_lossy().to_string();
                }

                let (abi, bin, _) = remove_contract(&mut output, &contract)?;

                let (bin, zk_data) = if zksync {
                    let contract = bin
                        .object
                        .as_bytes()
                        .and_then(|bytes| dual_compiled_contracts.find_by_evm_bytecode(&bytes.0))
                        .ok_or(eyre::eyre!(
                            "Could not find zksolc contract for contract {}",
                            contract.name
                        ))?;

                    let zk_bin = CompactBytecode {
                        object: BytecodeObject::Bytecode(Bytes::from(
                            contract.zk_deployed_bytecode.clone(),
                        )),
                        link_references: Default::default(),
                        source_map: Default::default(),
                    };

                    let mut factory_deps = dual_compiled_contracts.fetch_all_factory_deps(contract);

                    // for manual specified factory deps
                    for mut contract in std::mem::take(&mut self.factory_deps) {
                        if let Some(path) = contract.path.as_mut() {
                            *path = canonicalized(project.root().join(&path))
                                .to_string_lossy()
                                .to_string();
                        }

                        let (_, bin, _) =
                            remove_contract(&mut output, &contract).with_context(|| {
                                format!(
                                    "Unable to find specified factory deps ({}) in project",
                                    contract.name
                                )
                            })?;

                        let zk = bin
                            .object
                            .as_bytes()
                            .and_then(|bytes| {
                                dual_compiled_contracts.find_by_evm_bytecode(&bytes.0)
                            })
                            .ok_or(eyre::eyre!(
                                "Could not find zksolc contract for contract {}",
                                contract.name
                            ))?;

                        // if the dep isn't already present,
                        // fetch all deps and add them to the final list
                        if !factory_deps.contains(&zk.zk_deployed_bytecode) {
                            let additional_factory_deps =
                                dual_compiled_contracts.fetch_all_factory_deps(zk);
                            factory_deps.extend(additional_factory_deps);
                            factory_deps.dedup();
                        }
                    }

                    (
                        zk_bin,
                        Some((contract, factory_deps.into_iter().map(|bc| bc.to_vec()).collect())),
                    )
                } else {
                    (bin, None)
                };

                let bin = match bin.object {
                    BytecodeObject::Bytecode(_) => bin.object,
                    _ => {
                        let link_refs = bin
                            .link_references
                            .iter()
                            .flat_map(|(path, names)| {
                                names.keys().map(move |name| format!("\t{name}: {path}"))
                            })
                            .collect::<Vec<String>>()
                            .join("\n");
                        eyre::bail!("Dynamic linking not supported in `create` command - deploy the following library contracts first, then provide the address to link at compile time\n{}", link_refs)
                    }
                };

                // Add arguments to constructor
                let provider = utils::get_provider(&config)?;
                let params = match abi.constructor {
                    Some(ref v) => {
                        let constructor_args =
                            if let Some(ref constructor_args_path) = self.constructor_args_path {
                                read_constructor_args_file(constructor_args_path.to_path_buf())?
                            } else {
                                self.constructor_args.clone()
                            };
                        self.parse_constructor_args(v, &constructor_args)?
                    }
                    None => vec![],
                };

                // respect chain, if set explicitly via cmd args
                let chain_id = if let Some(chain_id) = self.chain_id() {
                    chain_id
                } else {
                    provider.get_chainid().await?.as_u64()
                };
                let address = if self.unlocked {
                    // Deploy with unlocked account
                    let sender = self.eth.wallet.from.expect("required");
                    let provider = provider.with_sender(sender.to_ethers());
                    self.deploy(&contract, abi, bin, params, provider, chain_id, zk_data, None)
                        .await?
                } else {
                    // Deploy with signer
                    let signer = self.eth.wallet.signer().await?;
                    let zk_signer = self.eth.wallet.signer().await?;
                    let provider =
                        SignerMiddleware::new_with_provider_chain(provider, signer).await?;
                    self.deploy(
                        &contract,
                        abi,
                        bin,
                        params,
                        provider,
                        chain_id,
                        zk_data,
                        Some(zk_signer),
                    )
                    .await?
                };

                if deploying_libraries {
                    config.libraries.push(format!(
                        "{}:{}:{:#02x}",
                        contract.path.expect("library must have path"),
                        contract.name,
                        address
                    ));
                    config.update_libraries()?;
                }
            }
        }

        if deploying_libraries {
            zklibs::cleanup_detected_missing_libraries(&project_root)?;
        }

        Ok(())
    }

    /// Returns the provided chain id, if any.
    fn chain_id(&self) -> Option<u64> {
        self.eth.etherscan.chain.map(|chain| chain.id())
    }

    /// Ensures the verify command can be executed.
    ///
    /// This is supposed to check any things that might go wrong when preparing a verify request
    /// before the contract is deployed. This should prevent situations where a contract is deployed
    /// successfully, but we fail to prepare a verify request which would require manual
    /// verification.
    async fn verify_preflight_check(
        &self,
        contract: &ContractInfo,
        constructor_args: Option<String>,
        chain: u64,
    ) -> Result<()> {
        // NOTE: this does not represent the same `VerifyArgs` that would be sent after deployment,
        // since we don't know the address yet.
        let mut verify = verify::VerifyArgs {
            address: Default::default(),
            contract: contract.clone(),
            compiler_version: None,
            constructor_args,
            constructor_args_path: None,
            num_of_optimizations: None,
            etherscan: EtherscanOpts { key: self.eth.etherscan.key(), chain: Some(chain.into()) },
            flatten: false,
            force: false,
            skip_is_verified_check: true,
            watch: true,
            retry: self.retry,
            libraries: vec![],
            root: None,
            verifier: self.verifier.clone(),
            via_ir: self.opts.via_ir,
            evm_version: self.opts.compiler.evm_version,
            show_standard_json_input: self.show_standard_json_input,
        };

        // Check config for Etherscan API Keys to avoid preflight check failing if no
        // ETHERSCAN_API_KEY value set.
        let config = verify.load_config_emit_warnings();
        verify.etherscan.key =
            config.get_etherscan_config_with_chain(Some(chain.into()))?.map(|c| c.key);

        verify.verification_provider()?.preflight_check(verify).await?;
        Ok(())
    }

    /// Deploys the contract
    #[allow(clippy::too_many_arguments)]
    async fn deploy<M: Middleware + 'static>(
        &self,
        contract: &ContractInfo,
        abi: JsonAbi,
        bin: BytecodeObject,
        args: Vec<DynSolValue>,
        provider: M,
        chain: u64,
        zk_data: Option<(&DualCompiledContract, Vec<Vec<u8>>)>,
        signer: Option<WalletSigner>,
    ) -> Result<Address> {
        let deployer_address =
            provider.default_sender().expect("no sender address set for provider");
        let bin = bin
            .into_bytes()
            .unwrap_or_else(|| panic!("no bytecode found in bin object for {}", contract.name));
        let provider = Arc::new(provider);
        let factory = ContractFactory::new(abi.clone(), bin.clone(), provider.clone());

        let is_args_empty = args.is_empty();
        let deployer = if let Some((contract, factory_deps)) = &zk_data {
            factory.deploy_tokens_zk(args.clone(), contract).context("failed to deploy contract")
                .map(|deployer| deployer.set_zk_factory_deps(factory_deps.clone()))
        } else {
            factory.deploy_tokens(args.clone()).context("failed to deploy contract")
        }.map_err(|e| {
            if is_args_empty {
                e.wrap_err("no arguments provided for contract constructor; consider --constructor-args or --constructor-args-path")
            } else {
                e
            }
        })?;

        let is_legacy = self.tx.legacy || Chain::from(chain).is_legacy();

        let mut deployer = if is_legacy { deployer.legacy() } else { deployer };

        // set tx value if specified
        if let Some(value) = self.tx.value {
            deployer.tx.set_value(value.to_ethers());
        }

        match zk_data {
            None => provider.fill_transaction(&mut deployer.tx, None).await?,
            Some((contract, factory_deps)) => {
                let chain_id = provider.get_chainid().await?.as_u64();
                deployer.tx.set_chain_id(chain_id);

                let gas_price = provider.get_gas_price().await?;
                deployer.tx.set_gas_price(gas_price);

                deployer.tx.set_from(deployer_address);

                let nonce = provider.get_transaction_count(deployer_address, None).await?;
                deployer.tx.set_nonce(nonce);

                let constructor_args = match abi.constructor() {
                    None => Default::default(),
                    Some(constructor) => constructor.abi_encode_input(&args).unwrap_or_default(),
                };
                let data = foundry_zksync_core::encode_create_params(
                    &forge::revm::primitives::CreateScheme::Create,
                    contract.zk_bytecode_hash,
                    constructor_args,
                );
                let data = Bytes::from(data);
                deployer.tx.set_data(data.to_ethers());

                deployer
                    .tx
                    .set_to(NameOrAddress::from(foundry_zksync_core::CONTRACT_DEPLOYER_ADDRESS));

                let estimated_gas = foundry_zksync_core::estimate_gas(
                    &deployer.tx,
                    factory_deps.clone(),
                    &provider,
                )
                .await?;
                deployer.tx.set_gas(estimated_gas.limit.to_ethers());
                deployer.tx.set_gas_price(estimated_gas.price.to_ethers());
            }
        }

        // the max
        let mut priority_fee = self.tx.priority_gas_price;

        // set gas price if specified
        if let Some(gas_price) = self.tx.gas_price {
            deployer.tx.set_gas_price(gas_price.to_ethers());
        } else if !is_legacy {
            // estimate EIP1559 fees
            let (max_fee, max_priority_fee) = estimate_eip1559_fees(&provider, Some(chain))
                .await
                .wrap_err("Failed to estimate EIP1559 fees. This chain might not support EIP1559, try adding --legacy to your command.")?;
            deployer.tx.set_gas_price(max_fee);
            if priority_fee.is_none() {
                priority_fee = Some(max_priority_fee.to_alloy());
            }
        }

        // set gas limit if specified
        if let Some(gas_limit) = self.tx.gas_limit {
            deployer.tx.set_gas(gas_limit.to_ethers());
        }

        // set nonce if specified
        if let Some(nonce) = self.tx.nonce {
            deployer.tx.set_nonce(nonce.to_ethers());
        }

        // set priority fee if specified
        if let Some(priority_fee) = priority_fee {
            if is_legacy {
                eyre::bail!("there is no priority fee for legacy txs");
            }
            deployer.tx = match deployer.tx {
                TypedTransaction::Eip1559(eip1559_tx_request) => TypedTransaction::Eip1559(
                    eip1559_tx_request.max_priority_fee_per_gas(priority_fee.to_ethers()),
                ),
                _ => deployer.tx,
            };
        }

        // Before we actually deploy the contract we try check if the verify settings are valid
        let mut constructor_args = None;
        if self.verify {
            if !args.is_empty() {
                let encoded_args = abi
                    .constructor()
                    .ok_or_else(|| eyre::eyre!("could not find constructor"))?
                    .abi_encode_input(&args)?;
                constructor_args = Some(hex::encode(encoded_args));
            }

            self.verify_preflight_check(contract, constructor_args.clone(), chain).await?;
        }

        // Deploy the actual contract
        let (deployed_contract, receipt) = deployer.send_with_receipt(signer).await?;

        let address = deployed_contract;
        if self.json {
            let output = json!({
                "deployer": deployer_address.to_alloy().to_string(),
                "deployedTo": address.to_string(),
                "transactionHash": receipt.transaction_hash
            });
            println!("{output}");
        } else {
            println!("Deployer: {}", deployer_address.to_alloy());
            println!("Deployed to: {address}");
            println!("Transaction hash: {:?}", receipt.transaction_hash);
        };

        if !self.verify {
            return Ok(address);
        }

        println!("Starting contract verification...");

        let num_of_optimizations =
            if self.opts.compiler.optimize { self.opts.compiler.optimizer_runs } else { None };
        let verify = verify::VerifyArgs {
            address,
            contract: contract.clone(),
            compiler_version: None,
            constructor_args,
            constructor_args_path: None,
            num_of_optimizations,
            etherscan: EtherscanOpts { key: self.eth.etherscan.key(), chain: Some(chain.into()) },
            flatten: false,
            force: false,
            skip_is_verified_check: false,
            watch: true,
            retry: self.retry,
            libraries: vec![],
            root: None,
            verifier: self.verifier.clone(),
            via_ir: self.opts.via_ir,
            evm_version: self.opts.compiler.evm_version,
            show_standard_json_input: self.show_standard_json_input,
        };
        println!("Waiting for {} to detect contract deployment...", verify.verifier.verifier);
        verify.run().await.map(|_| address)
    }

    /// Parses the given constructor arguments into a vector of `DynSolValue`s, by matching them
    /// against the constructor's input params.
    ///
    /// Returns a list of parsed values that match the constructor's input params.
    fn parse_constructor_args(
        &self,
        constructor: &Constructor,
        constructor_args: &[String],
    ) -> Result<Vec<DynSolValue>> {
        let mut params = Vec::with_capacity(constructor.inputs.len());
        for (input, arg) in constructor.inputs.iter().zip(constructor_args) {
            // resolve the input type directly
            let ty = input
                .resolve()
                .wrap_err_with(|| format!("Could not resolve constructor arg: input={input}"))?;
            params.push((ty, arg));
        }
        let params = params.iter().map(|(ty, arg)| (ty, arg.as_str()));
        parse_tokens(params)
    }
}

/// `ContractFactory` is a [`DeploymentTxFactory`] object with an
/// [`Arc`] middleware. This type alias exists to preserve backwards
/// compatibility with less-abstract Contracts.
///
/// For full usage docs, see [`DeploymentTxFactory`].
pub type ContractFactory<M> = DeploymentTxFactory<Arc<M>, M>;

/// Helper which manages the deployment transaction of a smart contract. It
/// wraps a deployment transaction, and retrieves the contract address output
/// by it.
///
/// Currently, we recommend using the [`ContractDeployer`] type alias.
#[derive(Debug)]
#[must_use = "ContractDeploymentTx does nothing unless you `send` it"]
pub struct ContractDeploymentTx<B, M, C> {
    /// the actual deployer, exposed for overriding the defaults
    pub deployer: Deployer<B, M>,
    /// marker for the `Contract` type to create afterwards
    ///
    /// this type will be used to construct it via `From::from(Contract)`
    _contract: PhantomData<C>,
}

impl<B, M, C> Clone for ContractDeploymentTx<B, M, C>
where
    B: Clone,
{
    fn clone(&self) -> Self {
        ContractDeploymentTx { deployer: self.deployer.clone(), _contract: self._contract }
    }
}

impl<B, M, C> From<Deployer<B, M>> for ContractDeploymentTx<B, M, C> {
    fn from(deployer: Deployer<B, M>) -> Self {
        Self { deployer, _contract: PhantomData }
    }
}

/// Helper which manages the deployment transaction of a smart contract
#[derive(Debug)]
#[must_use = "Deployer does nothing unless you `send` it"]
pub struct Deployer<B, M> {
    /// The deployer's transaction, exposed for overriding the defaults
    pub tx: TypedTransaction,
    abi: JsonAbi,
    client: B,
    confs: usize,
    block: BlockNumber,
    zk_factory_deps: Option<Vec<Vec<u8>>>,
    _m: PhantomData<M>,
}

impl<B, M> Clone for Deployer<B, M>
where
    B: Clone,
{
    fn clone(&self) -> Self {
        Deployer {
            tx: self.tx.clone(),
            abi: self.abi.clone(),
            client: self.client.clone(),
            confs: self.confs,
            block: self.block,
            zk_factory_deps: self.zk_factory_deps.clone(),
            _m: PhantomData,
        }
    }
}

impl<B, M> Deployer<B, M>
where
    B: Borrow<M> + Clone,
    M: Middleware,
{
    pub fn set_zk_factory_deps(mut self, deps: Vec<Vec<u8>>) -> Self {
        self.zk_factory_deps = Some(deps);
        self
    }

    /// Uses a Legacy transaction instead of an EIP-1559 one to do the deployment
    pub fn legacy(mut self) -> Self {
        self.tx = match self.tx {
            TypedTransaction::Eip1559(inner) => {
                let tx: TransactionRequest = inner.into();
                TypedTransaction::Legacy(tx)
            }
            other => other,
        };
        self
    }

    /// Broadcasts the contract deployment transaction and after waiting for it to
    /// be sufficiently confirmed (default: 1), it returns a tuple with
    /// the [`Contract`](crate::Contract) struct at the deployed contract's address
    /// and the corresponding [`TransactionReceipt`].
    pub async fn send_with_receipt(
        self,
        signer: Option<WalletSigner>,
    ) -> Result<(Address, TransactionReceipt), ContractError<M>> {
        let pending_tx = match self.zk_factory_deps {
            None => self
                .client
                .borrow()
                .send_transaction(self.tx, Some(self.block.into()))
                .await
                .map_err(ContractError::from_middleware_error)?,
            Some(factory_deps) => {
                let tx = foundry_zksync_core::new_eip712_transaction(
                    self.tx,
                    factory_deps,
                    self.client.borrow().provider(),
                    signer.expect("No signer was found"),
                )
                .await
                .map_err(|_| ContractError::DecodingError(ethers_core::abi::Error::InvalidData))?;

                self.client
                    .borrow()
                    .send_raw_transaction(tx.to_ethers())
                    .await
                    .map_err(ContractError::from_middleware_error)?
            }
        };

        // TODO: Should this be calculated "optimistically" by address/nonce?
        let receipt = pending_tx
            .confirmations(self.confs)
            .await
            .ok()
            .flatten()
            .ok_or(ContractError::ContractNotDeployed)?;
        let address = receipt.contract_address.ok_or(ContractError::ContractNotDeployed)?;

        Ok((address.to_alloy(), receipt))
    }
}

/// To deploy a contract to the Ethereum network, a `ContractFactory` can be
/// created which manages the Contract bytecode and Application Binary Interface
/// (ABI), usually generated from the Solidity compiler.
///
/// Once the factory's deployment transaction is mined with sufficient confirmations,
/// the [`Contract`](crate::Contract) object is returned.
///
/// # Example
///
/// ```
/// # async fn foo() -> Result<(), Box<dyn std::error::Error>> {
/// use alloy_primitives::Bytes;
/// use ethers_contract::ContractFactory;
/// use ethers_providers::{Provider, Http};
///
/// // get the contract ABI and bytecode
/// let abi = Default::default();
/// let bytecode = Bytes::from_static(b"...");
///
/// // connect to the network
/// let client = Provider::<Http>::try_from("http://localhost:8545").unwrap();
/// let client = std::sync::Arc::new(client);
///
/// // create a factory which will be used to deploy instances of the contract
/// let factory = ContractFactory::new(abi, bytecode, client);
///
/// // The deployer created by the `deploy` call exposes a builder which gets consumed
/// // by the async `send` call
/// let contract = factory
///     .deploy("initial value".to_string())?
///     .confirmations(0usize)
///     .send()
///     .await?;
/// println!("{}", contract.address());
/// # Ok(())
/// # }
#[derive(Debug)]
pub struct DeploymentTxFactory<B, M> {
    client: B,
    abi: JsonAbi,
    bytecode: Bytes,
    _m: PhantomData<M>,
}

impl<B, M> Clone for DeploymentTxFactory<B, M>
where
    B: Clone,
{
    fn clone(&self) -> Self {
        DeploymentTxFactory {
            client: self.client.clone(),
            abi: self.abi.clone(),
            bytecode: self.bytecode.clone(),
            _m: PhantomData,
        }
    }
}

impl<B, M> DeploymentTxFactory<B, M>
where
    B: Borrow<M> + Clone,
    M: Middleware,
{
    /// Creates a factory for deployment of the Contract with bytecode, and the
    /// constructor defined in the abi. The client will be used to send any deployment
    /// transaction.
    pub fn new(abi: JsonAbi, bytecode: Bytes, client: B) -> Self {
        Self { client, abi, bytecode, _m: PhantomData }
    }

    /// Create a deployment tx using the provided tokens as constructor
    /// arguments
    pub fn deploy_tokens(self, params: Vec<DynSolValue>) -> Result<Deployer<B, M>, ContractError<M>>
    where
        B: Clone,
    {
        // Encode the constructor args & concatenate with the bytecode if necessary
        let data: Bytes = match (self.abi.constructor(), params.is_empty()) {
            (None, false) => return Err(ContractError::ConstructorError),
            (None, true) => self.bytecode.clone(),
            (Some(constructor), _) => {
                let input: Bytes = constructor
                    .abi_encode_input(&params)
                    .map_err(|f| {
                        ContractError::DetokenizationError(InvalidOutputType(f.to_string()))
                    })?
                    .into();
                // Concatenate the bytecode and abi-encoded constructor call.
                self.bytecode.iter().copied().chain(input).collect()
            }
        };

        // create the tx object. Since we're deploying a contract, `to` is `None`
        // We default to EIP1559 transactions, but the sender can convert it back
        // to a legacy one.
        let tx = Eip1559TransactionRequest {
            to: None,
            data: Some(data.to_ethers()),
            ..Default::default()
        };

        let tx = tx.into();

        Ok(Deployer {
            client: self.client.clone(),
            abi: self.abi,
            tx,
            confs: 1,
            block: BlockNumber::Latest,
            zk_factory_deps: None,
            _m: PhantomData,
        })
    }

    /// Create a deployment tx using the provided tokens as constructor
    /// arguments for zk networks
    pub fn deploy_tokens_zk(
        self,
        params: Vec<DynSolValue>,
        contract: &DualCompiledContract,
    ) -> Result<Deployer<B, M>, ContractError<M>>
    where
        B: Clone,
    {
        if self.abi.constructor().is_none() && !params.is_empty() {
            return Err(ContractError::ConstructorError)
        }

        // Encode the constructor args & concatenate with the bytecode if necessary
        let constructor_args = match self.abi.constructor() {
            None => Default::default(),
            Some(constructor) => constructor.abi_encode_input(&params).unwrap_or_default(),
        };
        let data: Bytes = foundry_zksync_core::encode_create_params(
            &forge::revm::primitives::CreateScheme::Create,
            contract.zk_bytecode_hash,
            constructor_args,
        )
        .into();

        let tx = Eip1559TransactionRequest {
            to: Some(NameOrAddress::from(foundry_zksync_core::CONTRACT_DEPLOYER_ADDRESS)),
            data: Some(data.to_ethers()),
            ..Default::default()
        };

        Ok(Deployer {
            client: self.client.clone(),
            abi: self.abi,
            tx: tx.into(),
            confs: 1,
            block: BlockNumber::Latest,
            zk_factory_deps: Some(vec![contract.zk_deployed_bytecode.clone()]),
            _m: PhantomData,
        })
    }
}

#[cfg(test)]
mod tests {
    use super::*;

    #[test]
    fn can_parse_create() {
        let args: CreateArgs = CreateArgs::parse_from([
            "foundry-cli",
            "src/Domains.sol:Domains",
            "--verify",
            "--retries",
            "10",
            "--delay",
            "30",
        ]);
        assert_eq!(args.retry.retries, 10);
        assert_eq!(args.retry.delay, 30);
    }
    #[test]
    fn can_parse_chain_id() {
        let args: CreateArgs = CreateArgs::parse_from([
            "foundry-cli",
            "src/Domains.sol:Domains",
            "--verify",
            "--retries",
            "10",
            "--delay",
            "30",
            "--chain-id",
            "9999",
        ]);
        assert_eq!(args.chain_id(), Some(9999));
    }

    #[test]
    fn test_parse_constructor_args() {
        let args: CreateArgs = CreateArgs::parse_from([
            "foundry-cli",
            "src/Domains.sol:Domains",
            "--constructor-args",
            "Hello",
        ]);
        let constructor: Constructor = serde_json::from_str(r#"{"type":"constructor","inputs":[{"name":"_name","type":"string","internalType":"string"}],"stateMutability":"nonpayable"}"#).unwrap();
        let params = args.parse_constructor_args(&constructor, &args.constructor_args).unwrap();
        assert_eq!(params, vec![DynSolValue::String("Hello".to_string())]);
    }

    #[test]
    fn test_parse_tuple_constructor_args() {
        let args: CreateArgs = CreateArgs::parse_from([
            "foundry-cli",
            "src/Domains.sol:Domains",
            "--constructor-args",
            "[(1,2), (2,3), (3,4)]",
        ]);
        let constructor: Constructor = serde_json::from_str(r#"{"type":"constructor","inputs":[{"name":"_points","type":"tuple[]","internalType":"struct Point[]","components":[{"name":"x","type":"uint256","internalType":"uint256"},{"name":"y","type":"uint256","internalType":"uint256"}]}],"stateMutability":"nonpayable"}"#).unwrap();
        let _params = args.parse_constructor_args(&constructor, &args.constructor_args).unwrap();
    }
}<|MERGE_RESOLUTION|>--- conflicted
+++ resolved
@@ -33,13 +33,7 @@
 };
 use foundry_config::Chain;
 use foundry_wallets::WalletSigner;
-<<<<<<< HEAD
-use foundry_zksync_compiler::{DualCompiledContract, DualCompiledContracts, ZkLibrariesManager};
-=======
-use foundry_zksync_compiler::{
-    libraries as zklibs, DualCompiledContract, DualCompiledContracts, ZkSolc,
-};
->>>>>>> 13497a55
+use foundry_zksync_compiler::{libraries as zklibs, DualCompiledContract, DualCompiledContracts};
 
 use serde_json::json;
 use std::{borrow::Borrow, marker::PhantomData, path::PathBuf, sync::Arc};
@@ -134,29 +128,19 @@
                     path: Some(lib_path.to_string()),
                 });
             }
-
             info!("Resolving missing libraries");
 
             zklibs::resolve_libraries(missing_libraries, &all_deployed_libraries)?
         } else {
             vec![]
         };
+
         let deploying_libraries = !libs_batches.is_empty();
-
-<<<<<<< HEAD
-        /* TODO: see how we support these two options with foundry-compilers
-        let (avoid_contracts, contracts_to_compile) = if !deploying_libraries {
-            (
-                self.opts.compiler.avoid_contracts.clone(),
-                self.opts.compiler.contracts_to_compile.clone(),
-            )
-=======
         let contracts_to_deploy = if !deploying_libraries {
             vec![vec![self
                 .contract
                 .clone()
                 .ok_or_else(|| eyre::eyre!("Contract to deploy must be passed"))?]]
->>>>>>> 13497a55
         } else {
             libs_batches
         };
@@ -185,71 +169,11 @@
                         // respect passed in --contracts-to-compile but don't deploy them
                         .chain(input_contracts_to_compile.take().into_iter().flatten())
                         .collect(),
-<<<<<<< HEAD
-                ),
-            )
-        };
-        */
-
-        let zk_compiler = ProjectCompiler::new().quiet_if(self.json || self.opts.silent);
-        let zk_output = zk_compiler.zksync_compile(&project)?;
-        let dual_compiled_contracts = DualCompiledContracts::new(&output, &zk_output);
-
-        let contracts_to_deploy = if !deploying_libraries {
-            vec![self
-                .contract
-                .clone()
-                .ok_or_else(|| eyre::eyre!("Contract to deploy must be passed"))?]
-        } else {
-            libraries_to_deploy
-        };
-
-        for mut contract in contracts_to_deploy {
-            if let Some(ref mut path) = contract.path {
-                // paths are absolute in the project's output
-                *path = canonicalized(project.root().join(&path)).to_string_lossy().to_string();
-            }
-
-            let (abi, bin, _) = remove_contract(&mut output, &contract)?;
-
-            let (bin, zk_data) = if zksync {
-                let contract = bin
-                    .object
-                    .as_bytes()
-                    .and_then(|bytes| dual_compiled_contracts.find_by_evm_bytecode(&bytes.0))
-                    .ok_or(eyre::eyre!(
-                        "Could not find zksolc contract for contract {}",
-                        contract.name
-                    ))?;
-
-                let zk_bin = CompactBytecode {
-                    object: BytecodeObject::Bytecode(Bytes::from(
-                        contract.zk_deployed_bytecode.clone(),
-                    )),
-                    link_references: Default::default(),
-                    source_map: Default::default(),
-                };
-=======
                 )
             };
->>>>>>> 13497a55
-
-            let mut zksolc = ZkSolc::new(
-                config
-                    .new_zksolc_config_builder()
-                    .and_then(|builder| {
-                        builder
-                            .avoid_contracts(self.opts.compiler.avoid_contracts.clone())
-                            .contracts_to_compile(contracts_to_compile)
-                            .build()
-                    })
-                    .map_err(|e| eyre::eyre!(e))?,
-                config.zk_project()?,
-            );
-            let (zk_output, _contract_bytecodes) = match zksolc.compile() {
-                Ok(compiled) => compiled,
-                Err(e) => return Err(eyre::eyre!("Failed to compile with zksolc: {}", e)),
-            };
+
+            let zk_compiler = ProjectCompiler::new().quiet_if(self.json || self.opts.silent);
+            let zk_output = zk_compiler.zksync_compile(&project)?;
             let dual_compiled_contracts = DualCompiledContracts::new(&output, &zk_output);
 
             for mut contract in contracts_batch {
