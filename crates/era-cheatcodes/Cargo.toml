[package]
name = "era_cheatcodes"
version.workspace = true
edition.workspace = true
rust-version.workspace = true
authors.workspace = true
license.workspace = true
homepage.workspace = true
repository.workspace = true

# See more keys and their definitions at https://doc.rust-lang.org/cargo/reference/manifest.html

[dependencies]
revm.workspace = true
era_test_node.workspace = true
zksync_basic_types.workspace = true
zksync_types.workspace = true
zksync_state.workspace = true
multivm.workspace = true
zksync_web3_decl.workspace = true
zksync_utils.workspace = true
foundry-evm-core.workspace = true
foundry-common.workspace = true
foundry-cheatcodes-spec.workspace = true
foundry-cheatcodes.workspace = true
<<<<<<< HEAD

=======
alloy-primitives.workspace = true
>>>>>>> f22b588e
alloy-sol-types = { workspace = true, features = ["json"] }
eyre.workspace = true
hex.workspace = true
tracing.workspace = true
serde = { workspace = true, features = ["derive"] }
serde_json.workspace = true

<<<<<<< HEAD
alloy-json-abi.workspace = true
alloy-dyn-abi.workspace = true

ethabi = "18.0.0"
itertools = "0.12.0"
serde = { version = "1.0", features = ["derive"] }
serde_json = "1.0"
hex = "0.4"
eyre = "0.6"
tracing = { version = "0.1.26", features = ["log"] }
ethers = { version = "2.0.4", features = ["rustls"] }
hashbrown = { version = "0.14" }
maplit = "1.0.2"
thiserror = "1.0.56"
=======
itertools = "0.12.0"
ethers = { version = "2.0.4", features = ["rustls"] }
>>>>>>> f22b588e
<|MERGE_RESOLUTION|>--- conflicted
+++ resolved
@@ -23,11 +23,8 @@
 foundry-common.workspace = true
 foundry-cheatcodes-spec.workspace = true
 foundry-cheatcodes.workspace = true
-<<<<<<< HEAD
+alloy-primitives.workspace = true
 
-=======
-alloy-primitives.workspace = true
->>>>>>> f22b588e
 alloy-sol-types = { workspace = true, features = ["json"] }
 eyre.workspace = true
 hex.workspace = true
@@ -35,22 +32,11 @@
 serde = { workspace = true, features = ["derive"] }
 serde_json.workspace = true
 
-<<<<<<< HEAD
 alloy-json-abi.workspace = true
 alloy-dyn-abi.workspace = true
 
-ethabi = "18.0.0"
 itertools = "0.12.0"
-serde = { version = "1.0", features = ["derive"] }
-serde_json = "1.0"
-hex = "0.4"
-eyre = "0.6"
-tracing = { version = "0.1.26", features = ["log"] }
 ethers = { version = "2.0.4", features = ["rustls"] }
 hashbrown = { version = "0.14" }
 maplit = "1.0.2"
-thiserror = "1.0.56"
-=======
-itertools = "0.12.0"
-ethers = { version = "2.0.4", features = ["rustls"] }
->>>>>>> f22b588e
+thiserror = "1.0.56"