--- conflicted
+++ resolved
@@ -17,16 +17,14 @@
         },
     },
 };
-<<<<<<< HEAD
 use serde::Serialize;
 use std::{
     cell::RefMut,
     collections::{HashMap, HashSet},
     fmt::Debug,
+    fs,
+    process::Command
 };
-=======
-use std::{cell::RefMut, collections::HashMap, fmt::Debug, fs, process::Command};
->>>>>>> 1f8590e4
 use zksync_basic_types::{AccountTreeId, H160, H256, U256};
 use zksync_state::{ReadStorage, StoragePtr, StorageView, WriteStorage};
 use zksync_types::{
@@ -264,11 +262,7 @@
 
     pub fn dispatch_cheatcode<S: DatabaseExt + Send, H: HistoryMode>(
         &mut self,
-<<<<<<< HEAD
         state: VmLocalStateData<'_>,
-=======
-        _state: VmLocalStateData<'_>,
->>>>>>> 1f8590e4
         _data: AfterExecutionData,
         _memory: &SimpleMemory<H>,
         storage: StoragePtr<EraDb<S>>,
@@ -301,9 +295,7 @@
                 let (hash, code) = bytecode_to_factory_dep(new_runtime_bytecode);
                 self.store_factory_dep(hash, code);
                 self.write_storage(code_key, u256_to_h256(hash), &mut storage.borrow_mut());
-            }
-<<<<<<< HEAD
-=======
+            } 
             ffi(ffiCall { commandInput: command_input }) => {
                 tracing::info!("👷 Running ffi: {command_input:?}");
                 let Some(first_arg) = command_input.get(0) else {
@@ -332,7 +324,6 @@
 
                 self.add_trimmed_return_data(&encoded_stdout);
             }
->>>>>>> 1f8590e4
             getNonce_0(getNonce_0Call { account }) => {
                 tracing::info!("👷 Getting nonce for {account:?}");
                 let mut storage = storage.borrow_mut();
@@ -348,7 +339,6 @@
                 tracing::info!("👷 Returndata is {:?}", account_nonce);
                 self.return_data = Some(vec![account_nonce]);
             }
-<<<<<<< HEAD
             getRecordedLogs(getRecordedLogsCall {}) => {
                 tracing::info!("👷 Getting recorded logs");
                 let log_vector: Vec<Log> = self
@@ -376,8 +366,6 @@
                 //disable flag of recording logs
                 self.recording_logs = false;
             }
-=======
->>>>>>> 1f8590e4
             load(loadCall { target, slot }) => {
                 tracing::info!("👷 Getting storage slot {:?} for account {:?}", slot, target);
                 let key = StorageKey::new(AccountTreeId::new(target.to_h160()), H256(*slot));
@@ -385,7 +373,6 @@
                 let value = storage.read_value(&key);
                 self.return_data = Some(vec![h256_to_u256(value)]);
             }
-<<<<<<< HEAD
             recordLogs(recordLogsCall {}) => {
                 tracing::info!("👷 Recording logs");
                 tracing::info!(
@@ -395,7 +382,7 @@
 
                 self.recording_timestamp = state.vm_local_state.timestamp;
                 self.recording_logs = true;
-=======
+            }
             readCallers(readCallersCall {}) => {
                 tracing::info!("👷 Reading callers");
 
@@ -441,7 +428,6 @@
                     return
                 };
                 self.add_trimmed_return_data(&data);
->>>>>>> 1f8590e4
             }
             roll(rollCall { newHeight: new_height }) => {
                 tracing::info!("👷 Setting block number to {}", new_height);
@@ -627,8 +613,7 @@
                 let int_value = value.to_string();
                 self.add_trimmed_return_data(int_value.as_bytes());
             }
-<<<<<<< HEAD
-=======
+
             tryFfi(tryFfiCall { commandInput: command_input }) => {
                 tracing::info!("👷 Running try ffi: {command_input:?}");
                 let Some(first_arg) = command_input.get(0) else {
@@ -665,7 +650,6 @@
                     encoded_ffi_result.chunks(32).map(|b| b.into()).collect_vec();
                 self.return_data = Some(return_data);
             }
->>>>>>> 1f8590e4
             warp(warpCall { newTimestamp: new_timestamp }) => {
                 tracing::info!("👷 Setting block timestamp {}", new_timestamp);
 
@@ -681,8 +665,6 @@
                     &mut storage,
                 );
             }
-<<<<<<< HEAD
-=======
             writeFile(writeFileCall { path, data }) => {
                 tracing::info!("👷 Writing data to file in path {}", path);
                 if fs::write(path, data).is_err() {
@@ -726,7 +708,6 @@
                     tracing::error!("Failed to write file");
                 }
             }
->>>>>>> 1f8590e4
             _ => {
                 tracing::error!("👷 Unrecognized cheatcode");
             }
