--- conflicted
+++ resolved
@@ -13,22 +13,6 @@
 foundry-config = { path = "./../config" }
 foundry-common = { path = "./../common" }
 
-<<<<<<< HEAD
-futures = "0.3.17"
-ethers-etherscan = { git = "https://github.com/mm-zk/ethers-rs", branch = "foundry_zksync_fix",default-features = false }
-ethers-contract = { git = "https://github.com/mm-zk/ethers-rs", branch = "foundry_zksync_fix",default-features = false, features = [
-    "abigen",
-] }
-ethers-core = { git = "https://github.com/mm-zk/ethers-rs", branch = "foundry_zksync_fix",default-features = false }
-ethers-providers = { git = "https://github.com/mm-zk/ethers-rs", branch = "foundry_zksync_fix",default-features = false }
-ethers-signers = { git = "https://github.com/mm-zk/ethers-rs", branch = "foundry_zksync_fix",default-features = false }
-eyre = "0.6.5"
-rustc-hex = "2.1.0"
-serde = "1.0.136"
-serde_json = "1.0.67"
-chrono = "0.4.22"
-hex = "0.4.3"
-=======
 ethers-etherscan = { workspace = true }
 ethers-contract = { workspace = true, features = ["abigen"] }
 ethers-core = { workspace = true }
@@ -43,7 +27,6 @@
 hex = "0.4"
 num_cpus = "1"
 rayon = "1"
->>>>>>> 8d1dd303
 
 # aws
 rusoto_core = { version = "0.48", default-features = false, optional = true }
