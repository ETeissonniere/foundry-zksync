[package]
name = "forge-fmt"
version = "0.2.0"
edition = "2021"
description = "Foundry's solidity formatting and linting support"
license = "MIT OR Apache-2.0"
readme = "README.md"
repository = "https://github.com/foundry-rs/foundry"
keywords = ["ethereum", "web3", "solidity", "linter"]

[dependencies]
# foundry dep
foundry-config = { path = "../config" }

# ethers
<<<<<<< HEAD
ethers-core = { git = "https://github.com/mm-zk/ethers-rs", branch = "foundry_zksync_fix",default-features = false }
=======
ethers-core = { workspace = true }
>>>>>>> 8d1dd303

# parser
solang-parser.workspace = true

# misc
semver = "1"
itertools = "0.10"
thiserror = "1"
ariadne = "0.2"
tracing = "0.1"

[dev-dependencies]
pretty_assertions = "1"
itertools = "0.10"
toml = "0.7"
tracing-subscriber = { version = "0.3", features = ["env-filter"] }<|MERGE_RESOLUTION|>--- conflicted
+++ resolved
@@ -13,11 +13,7 @@
 foundry-config = { path = "../config" }
 
 # ethers
-<<<<<<< HEAD
-ethers-core = { git = "https://github.com/mm-zk/ethers-rs", branch = "foundry_zksync_fix",default-features = false }
-=======
 ethers-core = { workspace = true }
->>>>>>> 8d1dd303
 
 # parser
 solang-parser.workspace = true
