--- conflicted
+++ resolved
@@ -8,59 +8,6 @@
 version = "0.2.0"
 
 [build-dependencies]
-<<<<<<< HEAD
-vergen = {version = "7.0", default-features = false, features = ["build", "rustc", "git"]}
-
-[dependencies]
-# foundry internal
-cast = {path = "../cast"}
-error-chain = "0.5"
-forge = {path = "../forge"}
-forge-doc = {path = "../doc"}
-forge-fmt = {path = "../fmt"}
-foundry-common = {path = "../common"}
-foundry-config = {path = "../config"}
-foundry-utils = {path = "../utils"}
-ui = {path = "../ui"}
-web3 = "0.18"
-
-# eth
-ethers = {git = "https://github.com/mm-zk/ethers-rs", branch = "foundry_zksync_fix",default-features = false, features = ["rustls"]}
-solang-parser = "=0.2.1"
-
-# cli
-atty = "0.2.14"
-clap = {version = "4.0", features = ["derive", "env", "unicode", "wrap_help"]}
-clap_complete = "4.0"
-clap_complete_fig = "4.0"
-comfy-table = "6.0.0"
-console = "0.15.0"
-dialoguer = {version = "0.10.2", default-features = false}
-dotenvy = "0.15"
-reqwest = {version = "0.11.8", default-features = false, features = [
-  "json",
-  "rustls",
-  "rustls-native-certs",
-]}
-tracing = "0.1"
-tracing-error = "0.2.0"
-tracing-subscriber = {version = "0.3", features = ["registry", "env-filter", "fmt"]}
-watchexec = "2.0"
-yansi = "0.5.1"
-
-# async / parallel
-async-trait = "0.1.53"
-futures = "0.3.17"
-rayon = "1.6.1"
-tokio = {version = "1", features = ["macros"]}
-
-# disk / paths
-dunce = "1.0.2"
-globset = "0.4.8"
-path-slash = "0.2.0"
-tempfile = "3.3.0"
-walkdir = "2.3.2"
-=======
 vergen = { version = "8", default-features = false, features = ["build", "git", "git2"] }
 
 [dependencies]
@@ -108,19 +55,26 @@
 dunce = "1"
 path-slash = "0.2"
 tempfile = "3"
->>>>>>> 8d1dd303
 
 # misc
-bytes = "1.1.0"
+eyre = "0.6"
 color-eyre = "0.6"
-<<<<<<< HEAD
-data-encoding = "2.3.3"
-downloader = "0.2.7"
-eyre = "0.6"
-hex = "0.4.3"
-indicatif = "0.17.1"
-itertools = "0.10.3"
-once_cell = "1.13"
+rustc-hex = "2"
+serde = { version = "1", features = ["derive"] }
+serde_json = "1"
+regex = { version = "1", default-features = false }
+rpassword = "7"
+hex = "0.4"
+itertools = "0.10"
+proptest = "1"
+semver = "1"
+once_cell = "1"
+similar = { version = "2", features = ["inline"] }
+strsim = "0.10"
+bytes = "1.4"
+strum = { version = "0.25", features = ["derive"] }
+thiserror = "1"
+indicatif = "0.17"
 parking_lot = "0.12"
 pkg-config = "0.3.26"
 proptest = "1.0.0"
@@ -150,37 +104,6 @@
 uint = "0.9.0"
 
 [dev-dependencies]
-anvil = {path = "../anvil"}
-criterion = "0.4.0"
-foundry-cli-test-utils = {path = "./test-utils"}
-foundry-utils = {path = "./../utils", features = ["test"]}
-pretty_assertions = "1.0.0"
-serial_test = "0.9.0"
-svm = {package = "svm-rs", version = "0.2.16", default-features = false, features = ["rustls"]}
-toml = "0.5"
-
-[features]
-default = ["rustls"]
-=======
-rustc-hex = "2"
-serde = { version = "1", features = ["derive"] }
-serde_json = "1"
-regex = { version = "1", default-features = false }
-rpassword = "7"
-hex = "0.4"
-itertools = "0.10"
-proptest = "1"
-semver = "1"
-once_cell = "1"
-similar = { version = "2", features = ["inline"] }
-strsim = "0.10"
-bytes = "1.4"
-strum = { version = "0.25", features = ["derive"] }
-thiserror = "1"
-indicatif = "0.17"
-parking_lot = "0.12"
-
-[dev-dependencies]
 anvil = { path = "../anvil" }
 foundry-utils = { path = "./../utils" }
 foundry-cli-test-utils = { path = "./test-utils" }
@@ -194,7 +117,6 @@
 [features]
 default = ["rustls"]
 rustls = ["ethers/rustls"]
->>>>>>> 8d1dd303
 openssl = ["ethers/openssl"]
 rustls = ["ethers/rustls"]
 solc-asm = ["ethers/solc-sha2-asm"]
